/*
    File: gameBoard.css
    Author: Jacoby Oliverio

    Description: CSS file for styles of the gameboard interface.
*/


/* Text Styles */
body, input, button {
    font-family: 'Roboto', sans-serif;
}

/* Styling for gameboard */
#game-board {
    width: 300px;
    margin: 0 auto;
    margin-bottom: 10px;
}

/* Styling for each row */
.row {
    display: flex;
    justify-content: center;
    margin-bottom: 10px;
}

/* Style for each gameboard tile */
.tile {
    width: 50px;
    height: 50px;
    margin: 5px;
    background-color: rgb(165, 168, 165);
    display: flex;
    justify-content: center;
    align-items: center;
    font-size: 20px;
    font-weight: bold;
    color: white;
}

/* Styling for the guess input*/
#guess-form {
    display: flex;
    justify-content: center;
}

/* Styling for the points display under keyboard */
#points-display {
    display: flex;
    justify-content: center;
    font-family: 'Roboto', sans-serif;
    font-size: 20px;
}

/* Styling for button container */
#hint {
    display: flex;
    justify-content: center;
    margin-top: 20px;
}
/* Styling for button itself */
#hint-button {
    font-family: 'Roboto', sans-serif;
    font-weight: bold;
    background-color: #46c87a;
    border-color: #089541;
    border-radius: 5px;
    padding: 8px;
}

<<<<<<< HEAD
/* Styling for streak display */
.streak-wrapper {
    display: flex;
    justify-content: center;
    margin-top: 20px;
}
#streak-display {
    font-family: 'Roboto', sans-serif;
    font-weight: bold;
    background-color: #ee644c;
    border-color: #089541;
    border-radius: 5px;
    padding: 8px;
}
=======
.switch {
  position: relative;
  display: inline-block;
  width: 60px;
  height: 34px;
}

.switch input { 
  opacity: 0;
  width: 0;
  height: 0;
}

.slider {
  position: absolute;
  cursor: pointer;
  top: 0;
  left: 0;
  right: 0;
  bottom: 0;
  background-color: #ccc;
  -webkit-transition: .4s;
  transition: .4s;
  border-radius: 34px;
}

.slider:before {
  position: absolute;
  content: "";
  height: 26px;
  width: 26px;
  left: 4px;
  bottom: 4px;
  background-color: white;
  -webkit-transition: .4s;
  transition: .4s;
  border-radius: 50%;
}

input:checked + .slider {
  background-color: #444;
}

input:checked + .slider:before {
  -webkit-transform: translateX(26px);
  -ms-transform: translateX(26px);
  transform: translateX(26px);
}

.toggle-container {
    position: fixed;
    top: 20px; 
    left: 20px;
    z-index: 1000;
  }
  
  .toggle-label {
    color: #000;
  }

  #dark-mode-label {
    display: flex;
    margin-top: 20px;
  }
  
>>>>>>> 6e984168
<|MERGE_RESOLUTION|>--- conflicted
+++ resolved
@@ -69,7 +69,6 @@
     padding: 8px;
 }
 
-<<<<<<< HEAD
 /* Styling for streak display */
 .streak-wrapper {
     display: flex;
@@ -84,7 +83,7 @@
     border-radius: 5px;
     padding: 8px;
 }
-=======
+
 .switch {
   position: relative;
   display: inline-block;
@@ -148,6 +147,4 @@
   #dark-mode-label {
     display: flex;
     margin-top: 20px;
-  }
-  
->>>>>>> 6e984168
+  }