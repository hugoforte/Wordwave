--- conflicted
+++ resolved
@@ -13,14 +13,11 @@
 // Counts number of guesses from the user
 var guessCount = 0;
 
-<<<<<<< HEAD
 var green_letters = "";
 var yellow_letters = "";
 var gray_letters = "";
 
-=======
 // Checks if gameboard is loaded, loads it if not
->>>>>>> 204b1d7a
 if (!document.getElementById('game-board').innerHTML.trim()) {
     // Generates gameboard
     for(var j = 0; j < 5; j++) {
