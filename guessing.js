/*
    File: guessing.js
    Author: Jacoby Oliverio

    Description: This JavaScript file impliments the core 
    functionalities of the word guessing game. Including
    random word selection, guessing handling, color changing
    functionality, and other core requirements.
*/

// Variable for the word to be guessed
var wordToGuess = "";
// Counts number of guesses from the user
var guessCount = 0;

var green_letters = "";
var yellow_letters = "";
var gray_letters = "";

// Tracks points
var points = 0;

// Tracks letters revealed by hint so buying new hint reveals new letter
var revealedHintIndices = [];

// array of valid words
var validWords = [];

//Loads local saved data
loadPoints();

// load streak data
var streak = 0;
load_streak();

// Checks if gameboard is loaded, loads it if not
if (!document.getElementById('game-board').innerHTML.trim()) {
    // Generates gameboard
    for(var j = 0; j < 6; j++) {
        var row = document.createElement('div');
        row.className = 'row';
        for(var i = 0; i < 5; i++) {
            var tile = document.createElement('div');
            tile.className = 'tile';
            row.appendChild(tile);
        }
        document.getElementById('game-board').appendChild(row);
    }
    // Generates keyboard
    generateKeyboard();
}

// Fetches wordList.txt
fetch('wordList.txt')
    .then(response => response.text())
    .then(data => {
        // Parsing wordList.txt
        var wordList = data.split('\n');
        // Filters for words with the length 5
        wordList = wordList.filter(word => word.trim().length === 5);
        validWords = wordList.map(word => word.trim().toUpperCase()).filter(word => word.length === 5);
        if (wordList.length === 0) {
            console.error("No words found from wordList.txt.");
            alert("Using default word 'apple'.");
            wordToGuess = "apple";
        } else {
            // Selects random word from wordList.txt 
            wordToGuess = wordList[Math.floor(Math.random() * wordList.length)].trim().toUpperCase();
        }
    // Catches error for file not found
    })
    .catch(error => {
        console.error('Error fetching word list:', error);
        alert("Error fetching word list. Please try again later.");
    });


/**
 * Function for user guessing functionality.
 * TO-DO Split color changing functionality from it into another function
 * @returns 
 */
function makeGuess() {

    // Checks if max guesses have been reached
    if (guessCount >= 6) {
        alert("You've reached the maximum number of guesses.");
        return;
    }
    // Holds guess-input value from user
    var guess = document.getElementById("guess-input").value.toUpperCase();
    // Checks if guess is the right length
    if (guess.length !== 5) {
        alert("Enter a 5 letter word.");
        return;
    }

    // check for illegal characters
    if (!guess.match(/^[a-z]+$/i)) {
        alert("Word contains illegal characters");
        return;
    }

    if (!validWords.includes(guess)) {
        alert("Word not valid.");
        return;
    }

    // To upper for compatibility with keyboard
    var wordToGuessUpper = wordToGuess.toUpperCase();
    // Selects row to display guess on gameboard
    var row = document.querySelector('#game-board .row:nth-child(' + (guessCount + 1) + ')');
    if (!row) {
        alert("GAMEBOARD ROW ERROR");
        return;
    }

    // Color changing functionality
    var tiles = row.querySelectorAll('.tile');
    var correctGuess = true;
    for (var i = 0; i < 5; i++) {
        var letter = guess[i];
        if (wordToGuessUpper[i] === letter) {
            if (!green_letters.includes(letter)) {
                green_letters += letter;
            }
            tiles[i].style.backgroundColor = 'rgb(0, 122, 0)';
        } else if (wordToGuessUpper.includes(letter)) {
            if (!yellow_letters.includes(letter)) {
                yellow_letters += letter;
            }
            tiles[i].style.backgroundColor = 'rgb(197, 197, 0)';
            correctGuess = false;
        } else {
            if (!gray_letters.includes(letter)) {
                gray_letters += letter;
            }
            tiles[i].style.backgroundColor = 'gray';
            correctGuess = false;
        }
        tiles[i].innerText = letter;
    }

    // If the guess was correct, award points
    if (correctGuess) {
        updatePoints(3);
        // add to streak
        update_streak();
    }

    generateKeyboard();

    guessCount++;
    document.getElementById('guess-input').value = '';

    if (guessCount == 6) {
        // reset the streak
        streak = 0;
        display_streak();
    }
}    

/**
 * Function to generate the dynamic keyboard
 */
function generateKeyboard() {
    var keyboard = document.getElementById('keyboard');
    keyboard.innerHTML = '';
    var rows = ["QWERTYUIOP", "ASDFGHJKL","ZXCVBNM"];

    rows.forEach(rowString => {
        var rowDiv = document.createElement('div');
        rowDiv.className = 'keyboard-row';
        
        for (var i = 0; i < rowString.length; i++) {
            var letter = rowString[i];
            var button = createKey(letter);
            rowDiv.appendChild(button);
        }
        keyboard.appendChild(rowDiv);
    });
}

/**
 * Function to create each key for the keyboard
 * @param {*} letter 
 * @returns Button
 */
function createKey(letter) {
    var button = document.createElement('button');
    button.className = 'key';

    button.textContent = letter;
    // Adds click listener to each key
    button.addEventListener('click', function() {
        insertLetter(letter);
    });

    // colored keys
    if (green_letters.includes(letter)) {
        button.className = 'green-key';
    } else if (yellow_letters.includes(letter)) {
        button.className = 'yellow-key';
    } else if (gray_letters.includes(letter)) {
        button.className = 'gray-key'
    }

    return button;
}

/**
 * Function to insert each letter of the guess into gameboard, adds focus to input field
 * @param {*} letter 
 */
function insertLetter(letter) {
    var input = document.getElementById('guess-input');
    input.value += letter;
    input.focus();
}

/**
 * Function to read for enter input event to submit guess
 * @param {*} event 
 */
function handleKeyPress(event) {
    if (event.key === "Enter") {
        event.preventDefault();
        makeGuess();
    }
}

/**
 * Function to update the points by an inputed amount
 * @param {*} score 
 */
function updatePoints(score) {
    points += score;
    // Save points to localStorage
    localStorage.setItem('points', points);
    displayPoints();
}

/**
 * Function to update the points display
 */
function displayPoints() {
    document.getElementById('points-display').innerText = "Points: " + points;
}

/**
 * Function to load the saved points
 */
function loadPoints() {
    var savedPoints = localStorage.getItem('points');
    if (savedPoints !== null) {
        points = parseInt(savedPoints);
    }
    displayPoints();
}

/**
 * Function to use hint button
 * @returns
 */
function buyHint() {
    // Check if the user has enough points to buy a hint
    if (points < 5) {
        alert("You don't have enough points to buy a hint.");
        return;
    }

    // Deduct 5 points for buying a hint
    updatePoints(-5);

    // Generate a random index that hasn't been revealed yet
    var randomIndex;
    do {
        randomIndex = Math.floor(Math.random() * wordToGuess.length);
    } while (revealedHintIndices.includes(randomIndex));

    // Add the index to the revealed hint indices array
    revealedHintIndices.push(randomIndex);

    // Get the letter at the random index in the word
    var hintLetter = wordToGuess[randomIndex];

    // Highlight the tile corresponding to the hint letter
    var hintRow = document.querySelector('#game-board .row:nth-child(' + (guessCount + 1) + ')');
    var hintTile = hintRow.querySelectorAll('.tile')[randomIndex];
    hintTile.innerText = hintLetter;
    hintTile.style.backgroundColor = 'lightblue';
}

<<<<<<< HEAD
/**
 * Loads the streak from storage.
 */
function load_streak() {
    var saved_streak = localStorage.getItem('streak');
    if (saved_streak !== null) {
        streak = parseInt(saved_streak);
    }
    display_streak();
}

function update_streak() {
    streak += 1;
    // save to localstorage
    localStorage.setItem('streak', streak);
    display_streak();
}

function display_streak() {
    if (streak >= 1) {
        document.getElementById('streak-display').innerText = "Streak: " + streak;
    }
}

/**
 * get.answer() console command for testing
 * @returns wordToGuess
 */
const get = {
    answer() {
        console.log(wordToGuess);
    },
};
=======
// Add an event listener to the dark mode toggle switch
document.getElementById("dark-mode-toggle").addEventListener("change", function() {
    var darkModeEnabled = this.checked;
    toggleDarkMode(darkModeEnabled);
});

// Function to toggle dark mode
function toggleDarkMode(darkModeEnabled) {
    if (darkModeEnabled) {
        document.body.style.backgroundColor = "rgb(47, 47, 47)"; 
        document.getElementById("dark-mode-label").style.color = "#fff"; 
        document.getElementById("points-display").style.color = "#fff";

    } else {
        document.body.style.backgroundColor = "#fff";
        document.getElementById("dark-mode-label").style.color = "#333";
        document.getElementById("points-display").style.color = "#333"
    }
}

>>>>>>> 6e984168

// event listener for enter key press for guess field
document.getElementById("guess-input").addEventListener("keydown", handleKeyPress);<|MERGE_RESOLUTION|>--- conflicted
+++ resolved
@@ -291,7 +291,6 @@
     hintTile.style.backgroundColor = 'lightblue';
 }
 
-<<<<<<< HEAD
 /**
  * Loads the streak from storage.
  */
@@ -325,7 +324,7 @@
         console.log(wordToGuess);
     },
 };
-=======
+
 // Add an event listener to the dark mode toggle switch
 document.getElementById("dark-mode-toggle").addEventListener("change", function() {
     var darkModeEnabled = this.checked;
@@ -346,7 +345,6 @@
     }
 }
 
->>>>>>> 6e984168
 
 // event listener for enter key press for guess field
 document.getElementById("guess-input").addEventListener("keydown", handleKeyPress);