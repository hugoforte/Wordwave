--- conflicted
+++ resolved
@@ -284,7 +284,6 @@
     hintTile.style.backgroundColor = 'lightblue';
 }
 
-<<<<<<< HEAD
 // Add an event listener to the dark mode toggle switch
 document.getElementById("dark-mode-toggle").addEventListener("change", function() {
     var darkModeEnabled = this.checked;
@@ -305,13 +304,6 @@
     }
 }
 
-=======
-const get = {
-    answer() {
-        console.log(wordToGuess);
-    },
-};
->>>>>>> 19ad3629
 
 // event listener for enter key press for guess field
 document.getElementById("guess-input").addEventListener("keydown", handleKeyPress);